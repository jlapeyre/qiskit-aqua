# -*- coding: utf-8 -*-

# Copyright 2018 IBM.
#
# Licensed under the Apache License, Version 2.0 (the "License");
# you may not use this file except in compliance with the License.
# You may obtain a copy of the License at
#
#     http://www.apache.org/licenses/LICENSE-2.0
#
# Unless required by applicable law or agreed to in writing, software
# distributed under the License is distributed on an "AS IS" BASIS,
# WITHOUT WARRANTIES OR CONDITIONS OF ANY KIND, either express or implied.
# See the License for the specific language governing permissions and
# limitations under the License.
# =============================================================================

"""
This module implements the abstract base class for algorithm modules.

To create add-on algorithm modules subclass the QuantumAlgorithm class in this module.
Doing so requires that the required algorithm interface is implemented.
"""

from abc import ABC, abstractmethod
import logging
import sys
import functools

import numpy as np
from qiskit import __version__ as qiskit_version
from qiskit import register as q_register
from qiskit import unregister as q_unregister
from qiskit import registered_providers as q_registered_providers
from qiskit import execute as q_execute
from qiskit import available_backends, get_backend
from qiskit.backends.ibmq import IBMQProvider

from qiskit_aqua import AlgorithmError
from qiskit_aqua.utils import summarize_circuits
from qiskit_aqua import Preferences

logger = logging.getLogger(__name__)


class QuantumAlgorithm(ABC):

    # Configuration dictionary keys
    SECTION_KEY_ALGORITHM = 'algorithm'
    SECTION_KEY_OPTIMIZER = 'optimizer'
    SECTION_KEY_VAR_FORM = 'variational_form'
    SECTION_KEY_INITIAL_STATE = 'initial_state'
    SECTION_KEY_IQFT = 'iqft'
    SECTION_KEY_ORACLE = 'oracle'
    SECTION_KEY_FEATURE_MAP = 'feature_map'
    SECTION_KEY_MULTICLASS_EXTENSION = 'multiclass_extension'

    MAX_CIRCUITS_PER_JOB = 300

    UNSUPPORTED_BACKENDS = [
        'local_unitary_simulator', 'local_clifford_simulator']

    EQUIVALENT_BACKENDS = {'local_statevector_simulator_py': 'local_statevector_simulator',
                           'local_statevector_simulator_cpp': 'local_statevector_simulator',
                           'local_statevector_simulator_sympy': 'local_statevector_simulator',
                           'local_statevector_simulator_projectq': 'local_statevector_simulator',
                           'local_qasm_simulator_py': 'local_qasm_simulator',
                           'local_qasm_simulator_cpp': 'local_qasm_simulator',
                           'local_qasm_simulator_projectq': 'local_qasm_simulator'
                           }
    """
    Base class for Algorithms.

    This method should initialize the module and its configuration, and
    use an exception if a component of the module is available.

    Args:
        configuration (dict): configuration dictionary
    """
    @abstractmethod
    def __init__(self, configuration=None):
        self._configuration = configuration
        self._backend = None
        self._execute_config = {}
        self._qjob_config = {}
        self._random_seed = None
        self._random = None
        self._show_circuit_summary = False

    @property
    def configuration(self):
        """Return algorithm configuration"""
        return self._configuration

    @property
<<<<<<< HEAD
=======
    def qconfig(self):
        """Return Qconfig configuration"""
        if self._qconfig is None:
            self._qconfig = get_qconfig()

        return self._qconfig

    @qconfig.setter
    def qconfig(self, new_qconfig):
        """Set Qconfig configuration"""
        self._qconfig = new_qconfig

    @property
>>>>>>> 331b65c0
    def random_seed(self):
        """Return random seed"""
        return self._random_seed

    @random_seed.setter
    def random_seed(self, seed):
        """Set random seed"""
        self._random_seed = seed

    @property
    def random(self):
        """Return a numpy random"""
        if self._random is None:
            if self._random_seed is None:
                self._random = np.random
            else:
                self._random = np.random.RandomState(self._random_seed)
        return self._random

    @property
    def backend(self):
        """Return backend"""
        return self._backend

    def enable_circuit_summary(self):
        """Enable showing the summary of circuits"""
        self._show_circuit_summary = True

    def disable_circuit_summary(self):
        """Disable showing the summary of circuits"""
        self._show_circuit_summary = False

    def setup_quantum_backend(self, backend='local_statevector_simulator', shots=1024, skip_transpiler=False,
                              noise_params=None, coupling_map=None, initial_layout=None, hpc_params=None,
                              basis_gates=None, max_credits=10, timeout=None, wait=5):
        """
        Setup the quantum backend.

        Args:
            backend (str): name of selected backend
            shots (int): number of shots for the backend
            skip_transpiler (bool): skip most of the compile steps and produce qobj directly
            noise_params (dict): the noise setting for simulator
            coupling_map (list): coupling map (perhaps custom) to target in mapping
            initial_layout (dict): initial layout of qubits in mapping
            hpc_params (dict): HPC simulator parameters
            basis_gates (str): comma-separated basis gate set to compile to
            max_credits (int): maximum credits to use
            timeout (float or None): seconds to wait for job. If None, wait indefinitely.
            wait (float): seconds between queries

        Raises:
            AlgorithmError: set backend with invalid Qconfig
        """
        operational_backends = self.register_and_get_operational_backends()
        if self.EQUIVALENT_BACKENDS.get(backend, backend) not in operational_backends:
            raise AlgorithmError("This backend '{}' is not operational for the quantum algorithm\
                , please check your Qconfig.py, or select any one below: {}".format(backend, operational_backends))

        self._backend = backend
        self._qjob_config = {'timeout': timeout,
                             'wait': wait}

        shots = 1 if 'statevector' in backend else shots
        noise_params = noise_params if 'simulator' in backend else None

        if backend.startswith('local'):
            self._qjob_config.pop('wait', None)
            self.MAX_CIRCUITS_PER_JOB = sys.maxsize

        my_backend = get_backend(backend)

        if coupling_map is None:
            coupling_map = my_backend.configuration()['coupling_map']
        if basis_gates is None:
            basis_gates = my_backend.configuration()['basis_gates']

        self._execute_config = {'shots': shots,
                                'skip_transpiler': skip_transpiler,
                                'config': {"noise_params": noise_params},
                                'basis_gates': basis_gates,
                                'coupling_map': coupling_map,
                                'initial_layout': initial_layout,
                                'max_credits': max_credits,
                                'seed': self._random_seed,
                                'qobj_id': None,
                                'hpc': hpc_params}

        info = "Algorithm: '{}' setup with backend '{}', with following setting:\n {}\n{}".format(
            self._configuration['name'], my_backend.configuration()['name'], self._execute_config, self._qjob_config)

        logger.info('Qiskit Terra version {}'.format(qiskit_version))
        logger.info(info)

    def execute(self, circuits):
        """
        A wrapper for all algorithms to interface with quantum backend.

        Args:
            circuits (QuantumCircuit or list[QuantumCircuit]): circuits to execute

        Returns:
            Result or [Result]: Result objects it will be a list if number of circuits
            exceed the maximum number (300)
        """

        if not isinstance(circuits, list):
            circuits = [circuits]
        jobs = []
        chunks = int(np.ceil(len(circuits) / self.MAX_CIRCUITS_PER_JOB))
        for i in range(chunks):
            sub_circuits = circuits[i *
                                    self.MAX_CIRCUITS_PER_JOB:(i + 1) * self.MAX_CIRCUITS_PER_JOB]
            jobs.append(q_execute(sub_circuits, self._backend,
                                  **self._execute_config))

        if logger.isEnabledFor(logging.DEBUG) and self._show_circuit_summary:
            logger.debug(summarize_circuits(circuits))

        if self._show_circuit_summary:
            self.disable_circuit_summary()

        results = []
        for job in jobs:
            results.append(job.result(**self._qjob_config))

        result = functools.reduce(lambda x, y: x + y, results)
        return result

    @staticmethod
    def register_and_get_operational_backends():
        try:
            for provider in q_registered_providers():
                if isinstance(provider, IBMQProvider):
                    q_unregister(provider)
                    logger.debug(
                        "Provider 'IBMQProvider' unregistered with Qiskit successfully.")
                    break
        except Exception as e:
            logger.debug(
                "Failed to unregister provider 'IBMQProvider' with Qiskit: {}".format(str(e)))

        preferences = Preferences()
        if preferences.get_token() is not None:
            try:
                q_register(provider_class=IBMQProvider)
                logger.debug(
                    "Provider 'IBMQProvider' registered with Qiskit successfully.")
            except Exception as e:
                logger.debug(
                    "Failed to register provider 'IBMQProvider' with Qiskit: {}".format(str(e)))

        backends = available_backends()
        backends = [
            x for x in backends if x not in QuantumAlgorithm.UNSUPPORTED_BACKENDS]
        return backends

    @abstractmethod
    def init_params(self, params, algo_input):
        pass

    @abstractmethod
    def run(self):
        pass<|MERGE_RESOLUTION|>--- conflicted
+++ resolved
@@ -93,22 +93,6 @@
         return self._configuration
 
     @property
-<<<<<<< HEAD
-=======
-    def qconfig(self):
-        """Return Qconfig configuration"""
-        if self._qconfig is None:
-            self._qconfig = get_qconfig()
-
-        return self._qconfig
-
-    @qconfig.setter
-    def qconfig(self, new_qconfig):
-        """Set Qconfig configuration"""
-        self._qconfig = new_qconfig
-
-    @property
->>>>>>> 331b65c0
     def random_seed(self):
         """Return random seed"""
         return self._random_seed
