--- conflicted
+++ resolved
@@ -19,11 +19,8 @@
 from .adaptive import VQE, QAOA, QSVMVariational
 from .classical import ExactEigensolver, SVM_Classical
 from .many_sample import EOH, QSVMKernel
-<<<<<<< HEAD
-from .single_sample import Grover, IQPE, QPE, AmplitudeEstimation, Simon
-=======
-from .single_sample import Grover, IQPE, QPE, AmplitudeEstimation, DeutschJozsa, BernsteinVazirani
->>>>>>> b4b9cbc8
+from .single_sample import Grover, IQPE, QPE, AmplitudeEstimation, Simon, DeutschJozsa, BernsteinVazirani
+
 
 __all__ = ['QuantumAlgorithm',
            'VQE',
@@ -37,12 +34,9 @@
            'IQPE',
            'QPE',
            'AmplitudeEstimation',
-<<<<<<< HEAD
-           'Simon'
-=======
+           'Simon',
            'DeutschJozsa',
            'BernsteinVazirani'
->>>>>>> b4b9cbc8
            ]
 
 try:
