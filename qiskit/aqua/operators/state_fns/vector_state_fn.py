# This code is part of Qiskit.
#
# (C) Copyright IBM 2020.
#
# This code is licensed under the Apache License, Version 2.0. You may
# obtain a copy of this license in the LICENSE.txt file in the root directory
# of this source tree or at http://www.apache.org/licenses/LICENSE-2.0.
#
# Any modifications or derivative works of this code must retain this
# copyright notice, and modified files need to carry a notice indicating
# that they have been altered from the originals.

""" StateVector Class """


from typing import Union, Set, Optional, Dict, List
import numpy as np
from qiskit import QuantumCircuit

from qiskit import quantum_info
from qiskit.circuit import ParameterExpression
from qiskit.aqua import aqua_globals

from ..operator_base import OperatorBase
from .state_fn import StateFn
from ..list_ops.list_op import ListOp
from ...utils import arithmetic


class StateVector(StateFn):
    """ A class for state functions and measurements which are defined in vector
    representation, and stored using Terra's ``Statevector`` class.
    """

    # TODO allow normalization somehow?
    def __init__(self,
                 primitive: Union[list, np.ndarray, quantum_info.Statevector] = None,
                 coeff: Union[int, float, complex, ParameterExpression] = 1.0,
                 is_measurement: bool = False) -> None:
        """
        Args:
            primitive: The ``quantum_info.Statevector``, NumPy array, or list, which defines the behavior of
                the underlying function.
            coeff: A coefficient multiplying the state function.
            is_measurement: Whether the StateFn is a measurement operator
        """
        # Lists and Numpy arrays representing statevectors are stored
        # in quantum_info.Statevector objects for easier handling.
        if isinstance(primitive, (np.ndarray, list)):
            primitive = quantum_info.Statevector(primitive)

        super().__init__(primitive, coeff=coeff, is_measurement=is_measurement)

    def primitive_strings(self) -> Set[str]:
        return {'Vector'}

    @property
    def num_qubits(self) -> int:
        return len(self.primitive.dims())

    def add(self, other: OperatorBase) -> OperatorBase:
        if not self.num_qubits == other.num_qubits:
            raise ValueError(
                'Sum over statefns with different numbers of qubits, {} and {}, is not well '
                'defined'.format(self.num_qubits, other.num_qubits))

        # Right now doesn't make sense to add a StateFn to a Measurement
        if isinstance(other, StateVector) and self.is_measurement == other.is_measurement:
            # Covers MatrixOperator, quantum_info.Statevector and custom.
            return StateVector((self.coeff * self.primitive) + (other.primitive * other.coeff),
                                 is_measurement=self._is_measurement)
        # pylint: disable=cyclic-import,import-outside-toplevel
        from .. import SummedOp
        return SummedOp([self, other])

    def adjoint(self) -> OperatorBase:
        return StateVector(self.primitive.conjugate(),
                             coeff=np.conj(self.coeff),
                             is_measurement=(not self.is_measurement))

    def permute(self, permutation: List[int]) -> 'VectorStateFn':
        new_self = self
        new_num_qubits = max(permutation) + 1

        if self.num_qubits != len(permutation):
            # raise AquaError("New index must be defined for each qubit of the operator.")
            pass
        if self.num_qubits < new_num_qubits:
            # pad the operator with identities
            new_self = self._expand_dim(new_num_qubits - self.num_qubits)
        qc = QuantumCircuit(new_num_qubits)

        # extend the permutation indices to match the size of the new matrix
        permutation \
            = list(filter(lambda x: x not in permutation, range(new_num_qubits))) + permutation

        # decompose permutation into sequence of transpositions
        transpositions = arithmetic.transpositions(permutation)
        for trans in transpositions:
            qc.swap(trans[0], trans[1])
        from .. import CircuitOp
        matrix = CircuitOp(qc).to_matrix()
        vector = new_self.primitive.data
        return VectorStateFn(primitive=matrix.dot(vector),
                             coeff=self.coeff,
                             is_measurement=self.is_measurement)

    def to_dict_fn(self) -> StateFn:
        """Creates the equivalent state function of type DictStateFn.

        Returns:
            A new DictStateFn equivalent to ``self``.
        """
        from .dict_state_fn import DictStateFn

        num_qubits = self.num_qubits
        new_dict = {format(i, 'b').zfill(num_qubits): v for i, v in enumerate(self.primitive.data)}
        return DictStateFn(new_dict, coeff=self.coeff, is_measurement=self.is_measurement)

    def _expand_dim(self, num_qubits: int) -> 'VectorStateFn':
        primitive = np.zeros(2**num_qubits, dtype=complex)
        return VectorStateFn(self.primitive.tensor(primitive),
                             coeff=self.coeff,
                             is_measurement=self.is_measurement)

    def tensor(self, other: OperatorBase) -> OperatorBase:
        if isinstance(other, StateVector):
            return StateFn(self.primitive.tensor(other.primitive),
                           coeff=self.coeff * other.coeff,
                           is_measurement=self.is_measurement)
        # pylint: disable=cyclic-import,import-outside-toplevel
        from .. import TensoredOp
        return TensoredOp([self, other])

    def to_density_matrix(self, massive: bool = False) -> np.ndarray:
        if self.num_qubits > 16 and not massive:
            raise ValueError(
                'to_matrix will return an exponentially large matrix,'
                ' in this case {0}x{0} elements.'
                ' Set massive=True if you want to proceed.'.format(2**self.num_qubits))

        return self.primitive.to_operator().data * self.coeff

    def to_matrix(self, massive: bool = False) -> np.ndarray:
        if self.num_qubits > 16 and not massive:
            raise ValueError(
                'to_vector will return an exponentially large vector, in this case {0} elements.'
                ' Set massive=True if you want to proceed.'.format(2**self.num_qubits))

        vec = self.primitive.data * self.coeff

        return vec if not self.is_measurement else vec.reshape(1, -1)

    def to_matrix_op(self, massive: bool = False) -> OperatorBase:
        return self

    def to_circuit_op(self) -> OperatorBase:
        """ Return ``StateFnCircuit`` corresponding to this StateFn."""
        from .circuit_state_fn import StateCircuit
        csfn = StateCircuit.from_vector(self.to_matrix(massive=True)) * self.coeff  # type: ignore
        return csfn.adjoint() if self.is_measurement else csfn

    def __str__(self) -> str:
        prim_str = str(self.primitive)
        if self.coeff == 1.0:
            return "{}({})".format('StateVector' if not self.is_measurement
                                   else 'MeasurementVector', prim_str)
        else:
            return "{}({}) * {}".format('StateVector' if not self.is_measurement
                                        else 'MeasurementVector',
                                        prim_str,
                                        self.coeff)

    # pylint: disable=too-many-return-statements
    def eval(self,
             front: Optional[Union[str, Dict[str, complex], np.ndarray, OperatorBase]] = None
             ) -> Union[OperatorBase, float, complex]:
        if front is None:  # this object is already a StateVector
            return self

        if not self.is_measurement and isinstance(front, OperatorBase):
            raise ValueError(
                'Cannot compute overlap with StateFn or Operator if not Measurement. Try taking '
                'sf.adjoint() first to convert to measurement.')

        if isinstance(front, ListOp) and front.distributive:
            return front.combo_fn([self.eval(front.coeff * front_elem)  # type: ignore
                                   for front_elem in front.oplist])

        if not isinstance(front, OperatorBase):
            front = StateFn(front)

        # pylint: disable=cyclic-import,import-outside-toplevel
        from ..operator_globals import EVAL_SIG_DIGITS
<<<<<<< HEAD
        from .dict_state_fn import DictStateVector
        from .operator_state_fn import DensityOperator
        from .circuit_state_fn import StateCircuit
        if isinstance(front, DictStateVector):
=======
        from .operator_state_fn import OperatorStateFn
        from .circuit_state_fn import CircuitStateFn
        from .dict_state_fn import DictStateFn
        if isinstance(front, DictStateFn):
>>>>>>> e5f4b3c8
            return np.round(sum([v * self.primitive.data[int(b, 2)] * front.coeff  # type: ignore
                                 for (b, v) in front.primitive.items()]) * self.coeff,
                            decimals=EVAL_SIG_DIGITS)

        if isinstance(front, StateVector):
            # Need to extract the element or np.array([1]) is returned.
            return np.round(np.dot(self.to_matrix(), front.to_matrix())[0],
                            decimals=EVAL_SIG_DIGITS)

        if isinstance(front, StateCircuit):
            # Don't reimplement logic from StateCircuit
            return np.conj(
                front.adjoint().eval(self.adjoint().primitive)) * self.coeff  # type: ignore

        if isinstance(front, DensityOperator):
            return front.adjoint().eval(self.primitive) * self.coeff  # type: ignore

        return front.adjoint().eval(self.adjoint().primitive).adjoint() * self.coeff  # type: ignore

    def sample(self,
               shots: int = 1024,
               massive: bool = False,
               reverse_endianness: bool = False) -> dict:
        deterministic_counts = self.primitive.probabilities_dict()
        # Don't need to square because probabilities_dict already does.
        probs = np.array(list(deterministic_counts.values()))
        unique, counts = np.unique(aqua_globals.random.choice(list(deterministic_counts.keys()),
                                                              size=shots,
                                                              p=(probs / sum(probs))),
                                   return_counts=True)
        counts = dict(zip(unique, counts))
        if reverse_endianness:
            scaled_dict = {bstr[::-1]: (prob / shots) for (bstr, prob) in counts.items()}
        else:
            scaled_dict = {bstr: (prob / shots) for (bstr, prob) in counts.items()}
        return dict(sorted(scaled_dict.items(), key=lambda x: x[1], reverse=True))<|MERGE_RESOLUTION|>--- conflicted
+++ resolved
@@ -192,17 +192,10 @@
 
         # pylint: disable=cyclic-import,import-outside-toplevel
         from ..operator_globals import EVAL_SIG_DIGITS
-<<<<<<< HEAD
-        from .dict_state_fn import DictStateVector
         from .operator_state_fn import DensityOperator
         from .circuit_state_fn import StateCircuit
+        from .dict_state_fn import DictStateVector
         if isinstance(front, DictStateVector):
-=======
-        from .operator_state_fn import OperatorStateFn
-        from .circuit_state_fn import CircuitStateFn
-        from .dict_state_fn import DictStateFn
-        if isinstance(front, DictStateFn):
->>>>>>> e5f4b3c8
             return np.round(sum([v * self.primitive.data[int(b, 2)] * front.coeff  # type: ignore
                                  for (b, v) in front.primitive.items()]) * self.coeff,
                             decimals=EVAL_SIG_DIGITS)
