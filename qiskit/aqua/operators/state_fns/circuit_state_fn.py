# This code is part of Qiskit.
#
# (C) Copyright IBM 2020.
#
# This code is licensed under the Apache License, Version 2.0. You may
# obtain a copy of this license in the LICENSE.txt file in the root directory
# of this source tree or at http://www.apache.org/licenses/LICENSE-2.0.
#
# Any modifications or derivative works of this code must retain this
# copyright notice, and modified files need to carry a notice indicating
# that they have been altered from the originals.

""" StateCircuit Class """


from typing import Union, Set, List, Optional, Dict, cast
import numpy as np

from qiskit import QuantumCircuit, BasicAer, execute, ClassicalRegister
from qiskit.circuit import Instruction, ParameterExpression
from qiskit.extensions import Initialize
from qiskit.circuit.library import IGate

from ..operator_base import OperatorBase
from ..list_ops.summed_op import SummedOp
from .state_fn import StateFn


class StateCircuit(StateFn):
    r"""
    A class for state functions and measurements which are defined by the action of a
    QuantumCircuit on the state \|0⟩, and stored using Terra's ``QuantumCircuit`` class.
    """

    # TODO allow normalization somehow?
    def __init__(self,
                 primitive: Union[QuantumCircuit, Instruction] = None,
                 coeff: Union[int, float, complex, ParameterExpression] = 1.0,
                 is_measurement: bool = False) -> None:
        """
        Args:
            primitive: The ``QuantumCircuit`` (or ``Instruction``, which will be converted) which
                defines the behavior of the underlying function.
            coeff: A coefficient multiplying the state function.
            is_measurement: Whether the StateFn is a measurement operator.

        Raises:
            TypeError: Unsupported primitive, or primitive has ClassicalRegisters.
        """
        if isinstance(primitive, Instruction):
            qc = QuantumCircuit(primitive.num_qubits)
            qc.append(primitive, qargs=range(primitive.num_qubits))
            primitive = qc

        if not isinstance(primitive, QuantumCircuit):
            raise TypeError('StateCircuit can only be instantiated '
                            'with QuantumCircuit, not {}'.format(type(primitive)))

        if len(primitive.clbits) != 0:
            raise TypeError('CircuitOp does not support QuantumCircuits with ClassicalRegisters.')

        super().__init__(primitive, coeff=coeff, is_measurement=is_measurement)

    @staticmethod
    def from_dict(density_dict: dict) -> 'StateCircuit':
        """ Construct the StateCircuit from a dict mapping strings to probability densities.

        Args:
            density_dict: The dict representing the desired state.

        Returns:
            The StateCircuit created from the dict.
        """
        # If the dict is sparse (elements <= qubits), don't go
        # building a statevector to pass to Qiskit's
        # initializer, just create a sum.
        if len(density_dict) <= len(list(density_dict.keys())[0]):
            statefn_circuits = []
            for bstr, prob in density_dict.items():
                qc = QuantumCircuit(len(bstr))
                # NOTE: Reversing endianness!!
                for (index, bit) in enumerate(reversed(bstr)):
                    if bit == '1':
                        qc.x(index)
                sf_circuit = StateCircuit(qc, coeff=prob)
                statefn_circuits += [sf_circuit]
            if len(statefn_circuits) == 1:
                return statefn_circuits[0]
            else:
                return cast(StateCircuit, SummedOp(cast(List[OperatorBase], statefn_circuits)))
        else:
            sf_dict = StateFn(density_dict)
            return StateCircuit.from_vector(sf_dict.to_matrix())

    @staticmethod
    def from_vector(statevector: np.ndarray) -> 'StateCircuit':
        """ Construct the StateCircuit from a vector representing the statevector.

        Args:
            statevector: The statevector representing the desired state.

        Returns:
            The StateCircuit created from the vector.

        Raises:
            ValueError: If a vector with complex values is passed, which the Initializer cannot
            handle.
        """
        normalization_coeff = np.linalg.norm(statevector)
        normalized_sv = statevector / normalization_coeff
        if not np.all(np.abs(statevector) == statevector):
            # TODO maybe switch to Isometry?
            raise ValueError('Qiskit circuit Initializer cannot handle non-positive statevectors.')
        return StateCircuit(Initialize(normalized_sv), coeff=normalization_coeff)

    def primitive_strings(self) -> Set[str]:
        return {'QuantumCircuit'}

    @property
    def num_qubits(self) -> int:
        return self.primitive.num_qubits

    def add(self, other: OperatorBase) -> OperatorBase:
        if not self.num_qubits == other.num_qubits:
            raise ValueError('Sum over operators with different numbers of qubits, '
                             '{} and {}, is not well '
                             'defined'.format(self.num_qubits, other.num_qubits))

        if isinstance(other, StateCircuit) and self.primitive == other.primitive:
            return StateCircuit(self.primitive, coeff=self.coeff + other.coeff)

        # Covers all else.
        return SummedOp([self, other])

    def adjoint(self) -> OperatorBase:
        return StateCircuit(self.primitive.inverse(),
                              coeff=np.conj(self.coeff),
                              is_measurement=(not self.is_measurement))

    def compose(self, other: OperatorBase,
                permutation: Optional[List[int]] = None, front: bool = False) -> OperatorBase:
        if not self.is_measurement and not front:
            raise ValueError(
                'Composition with a Statefunctions in the first operand is not defined.')
        # type: ignore
        new_self, other = self._expand_shorter_operator_and_permute(other, permutation)

        if front:
            return other.compose(new_self)

        # pylint: disable=cyclic-import,import-outside-toplevel
        from ..primitive_ops.circuit_op import CircuitOp
        from ..primitive_ops.pauli_op import PauliOp
        from ..primitive_ops.matrix_op import MatrixOp

        if isinstance(other, (PauliOp, CircuitOp, MatrixOp)):
            op_circuit_self = CircuitOp(self.primitive)

            # Avoid reimplementing compose logic
            composed_op_circs = op_circuit_self.compose(other.to_circuit_op())

            # Returning StateCircuit
            return StateCircuit(composed_op_circs.primitive,  # type: ignore
                                  is_measurement=self.is_measurement,
                                  coeff=self.coeff * other.coeff)

        if isinstance(other, StateCircuit) and self.is_measurement:
            from .. import Zero
            return self.compose(CircuitOp(other.primitive,
                                          other.coeff)).compose(Zero ^ self.num_qubits)

        from qiskit.aqua.operators import ComposedOp
        return ComposedOp([new_self, other])

    def tensor(self, other: OperatorBase) -> OperatorBase:
        r"""
        Return tensor product between self and other, overloaded by ``^``.
        Note: You must be conscious of Qiskit's big-endian bit printing convention.
        Meaning, Plus.tensor(Zero)
        produces a \|+⟩ on qubit 0 and a \|0⟩ on qubit 1, or \|+⟩⨂\|0⟩, but would produce
        a QuantumCircuit like:

            \|0⟩--
            \|+⟩--

        Because Terra prints circuits and results with qubit 0 at the end of the string or circuit.

        Args:
            other: The ``OperatorBase`` to tensor product with self.

        Returns:
            An ``OperatorBase`` equivalent to the tensor product of self and other.
        """
        # pylint: disable=import-outside-toplevel
        if isinstance(other, StateCircuit) and other.is_measurement == self.is_measurement:
            # Avoid reimplementing tensor, just use CircuitOp's
            from ..primitive_ops.circuit_op import CircuitOp
            c_op_self = CircuitOp(self.primitive, self.coeff)
            c_op_other = CircuitOp(other.primitive, other.coeff)
            c_op = c_op_self.tensor(c_op_other)
            if isinstance(c_op, CircuitOp):
                return CircuitStateFn(primitive=c_op.primitive, coeff=c_op.coeff,
                                      is_measurement=self.is_measurement)
        # pylint: disable=cyclic-import
        from ..list_ops.tensored_op import TensoredOp
        return TensoredOp([self, other])

    def to_density_matrix(self, massive: bool = False) -> np.ndarray:
        """
        Return numpy matrix of density operator, warn if more than 16 qubits to
        force the user to set
        massive=True if they want such a large matrix. Generally big methods like this
        should require the use of a
        converter, but in this case a convenience method for quick hacking and access
        to classical tools is
        appropriate.
        """

        if self.num_qubits > 16 and not massive:
            raise ValueError(
                'to_matrix will return an exponentially large matrix,'
                ' in this case {0}x{0} elements.'
                ' Set massive=True if you want to proceed.'.format(2 ** self.num_qubits))

        # Rely on StateVector's logic here.
        return StateFn(self.to_matrix() * self.coeff).to_density_matrix()

    def to_matrix(self, massive: bool = False) -> np.ndarray:
        if self.num_qubits > 16 and not massive:
            raise ValueError(
                'to_vector will return an exponentially large vector, in this case {0} elements.'
                ' Set massive=True if you want to proceed.'.format(2 ** self.num_qubits))

        # Need to adjoint to get forward statevector and then reverse
        if self.is_measurement:
            return np.conj(self.adjoint().to_matrix())
        qc = self.to_circuit(meas=False)
        statevector_backend = BasicAer.get_backend('statevector_simulator')
        statevector = execute(qc,
                              statevector_backend,
                              optimization_level=0).result().get_statevector()
        # pylint: disable=cyclic-import
        from ..operator_globals import EVAL_SIG_DIGITS
        return np.round(statevector * self.coeff, decimals=EVAL_SIG_DIGITS)

    def __str__(self) -> str:
        qc = self.reduce().to_circuit()  # type: ignore
        prim_str = str(qc.draw(output='text'))
        if self.coeff == 1.0:
            return "{}(\n{}\n)".format('StateCircuit' if not self.is_measurement
                                       else 'CircuitMeasurement', prim_str)
        else:
            return "{}(\n{}\n) * {}".format('StateCircuit' if not self.is_measurement
                                            else 'CircuitMeasurement',
                                            prim_str,
                                            self.coeff)

    def assign_parameters(self, param_dict: dict) -> OperatorBase:
        param_value = self.coeff
        qc = self.primitive
        if isinstance(self.coeff, ParameterExpression) or self.primitive.parameters:
            unrolled_dict = self._unroll_param_dict(param_dict)
            if isinstance(unrolled_dict, list):
                # pylint: disable=import-outside-toplevel
                from ..list_ops.list_op import ListOp
                return ListOp([self.assign_parameters(param_dict) for param_dict in unrolled_dict])
            if isinstance(self.coeff, ParameterExpression) \
                    and self.coeff.parameters <= set(unrolled_dict.keys()):
                param_instersection = set(unrolled_dict.keys()) & self.coeff.parameters
                binds = {param: unrolled_dict[param] for param in param_instersection}
                param_value = float(self.coeff.bind(binds))
            # & is set intersection, check if any parameters in unrolled are present in circuit
            # This is different from bind_parameters in Terra because they check for set equality
            if set(unrolled_dict.keys()) & self.primitive.parameters:
                # Only bind the params found in the circuit
                param_instersection = set(unrolled_dict.keys()) & self.primitive.parameters
                binds = {param: unrolled_dict[param] for param in param_instersection}
                qc = self.to_circuit().assign_parameters(binds)
        return self.__class__(qc, coeff=param_value, is_measurement=self.is_measurement)

    def eval(self,
             front: Optional[Union[str, Dict[str, complex], np.ndarray, OperatorBase]] = None
             ) -> Union[OperatorBase, float, complex]:
        if front is None:
            vector_state_fn = self.to_matrix_op().eval()
            vector_state_fn = cast(OperatorBase, vector_state_fn)
            return vector_state_fn

        if not self.is_measurement and isinstance(front, OperatorBase):
            raise ValueError(
                'Cannot compute overlap with StateFn or Operator if not Measurement. Try taking '
                'sf.adjoint() first to convert to measurement.')

        # pylint: disable=import-outside-toplevel
        from ..list_ops.list_op import ListOp
        from ..primitive_ops.pauli_op import PauliOp
        from ..primitive_ops.matrix_op import MatrixOp
        from ..primitive_ops.circuit_op import CircuitOp

        if isinstance(front, ListOp) and front.distributive:
            return front.combo_fn([self.eval(front.coeff * front_elem)  # type: ignore
                                   for front_elem in front.oplist])

        # Composable with circuit
        if isinstance(front, (PauliOp, CircuitOp, MatrixOp, StateCircuit)):
            new_front = self.compose(front)
            return cast(Union[OperatorBase, float, complex], new_front.eval())

        return cast(Union[OperatorBase, float, complex], self.to_matrix_op().eval(front))

    def to_circuit(self, meas: bool = False) -> QuantumCircuit:
        """ Return QuantumCircuit representing StateFn """
        if meas:
            meas_qc = self.primitive.copy()
            meas_qc.add_register(ClassicalRegister(self.num_qubits))
            meas_qc.measure(qubit=range(self.num_qubits), cbit=range(self.num_qubits))
            return meas_qc
        else:
            return self.primitive

    def to_circuit_op(self) -> OperatorBase:
        """ Return ``StateFnCircuit`` corresponding to this StateFn."""
        return self

    def to_instruction(self):
        """ Return Instruction corresponding to primitive. """
        return self.primitive.to_instruction()

    # TODO specify backend?
    def sample(self,
               shots: int = 1024,
               massive: bool = False,
               reverse_endianness: bool = False) -> dict:
        """
        Sample the state function as a normalized probability distribution. Returns dict of
        bitstrings in order of probability, with values being probability.
        """
        if self.num_qubits > 16 and not massive:
            raise ValueError(
                'to_vector will return an exponentially large vector, in this case {0} elements.'
                ' Set massive=True if you want to proceed.'.format(2 ** self.num_qubits))

        qc = self.to_circuit(meas=True)
        qasm_backend = BasicAer.get_backend('qasm_simulator')
        counts = execute(qc, qasm_backend, optimization_level=0, shots=shots).result().get_counts()
        if reverse_endianness:
            scaled_dict = {bstr[::-1]: (prob / shots) for (bstr, prob) in counts.items()}
        else:
            scaled_dict = {bstr: (prob / shots) for (bstr, prob) in counts.items()}
        return dict(sorted(scaled_dict.items(), key=lambda x: x[1], reverse=True))

    # Warning - modifying primitive!!
    def reduce(self) -> OperatorBase:
        if self.primitive.data is not None:
            # Need to do this from the end because we're deleting items!
            for i in reversed(range(len(self.primitive.data))):
                [gate, _, _] = self.primitive.data[i]
                # Check if Identity or empty instruction (need to check that type is exactly
                # Instruction because some gates have lazy gate.definition population)
                # pylint: disable=unidiomatic-typecheck
                if isinstance(gate, IGate) or (type(gate) == Instruction and
                                               gate.definition.data == []):
                    del self.primitive.data[i]
        return self

<<<<<<< HEAD
    def permute(self, permutation: List[int]) -> 'StateCircuit':
=======
    def _expand_dim(self, num_qubits: int) -> 'CircuitStateFn':
        # this is equivalent to self.tensor(identity_operator), but optimized for better performance
        # just like in tensor method, qiskit endianness is reversed here
        return self.permute(list(range(num_qubits, num_qubits + self.num_qubits)))

    def permute(self, permutation: List[int]) -> 'CircuitStateFn':
>>>>>>> e5f4b3c8
        r"""
        Permute the qubits of the circuit.

        Args:
            permutation: A list defining where each qubit should be permuted. The qubit at index
                j of the circuit should be permuted to position permutation[j].

        Returns:
            A new StateCircuit containing the permuted circuit.
        """
<<<<<<< HEAD
        new_qc = QuantumCircuit(self.num_qubits).compose(self.primitive, qubits=permutation)
        return StateCircuit(new_qc, coeff=self.coeff, is_measurement=self.is_measurement)
=======
        new_qc = QuantumCircuit(max(permutation) + 1).compose(self.primitive, qubits=permutation)
        return CircuitStateFn(new_qc, coeff=self.coeff, is_measurement=self.is_measurement)
>>>>>>> e5f4b3c8
<|MERGE_RESOLUTION|>--- conflicted
+++ resolved
@@ -363,16 +363,12 @@
                     del self.primitive.data[i]
         return self
 
-<<<<<<< HEAD
-    def permute(self, permutation: List[int]) -> 'StateCircuit':
-=======
-    def _expand_dim(self, num_qubits: int) -> 'CircuitStateFn':
+    def _expand_dim(self, num_qubits: int) -> 'StateCircuit':
         # this is equivalent to self.tensor(identity_operator), but optimized for better performance
         # just like in tensor method, qiskit endianness is reversed here
         return self.permute(list(range(num_qubits, num_qubits + self.num_qubits)))
 
-    def permute(self, permutation: List[int]) -> 'CircuitStateFn':
->>>>>>> e5f4b3c8
+    def permute(self, permutation: List[int]) -> 'StateCircuit':
         r"""
         Permute the qubits of the circuit.
 
@@ -383,10 +379,5 @@
         Returns:
             A new StateCircuit containing the permuted circuit.
         """
-<<<<<<< HEAD
-        new_qc = QuantumCircuit(self.num_qubits).compose(self.primitive, qubits=permutation)
+        new_qc = QuantumCircuit(max(permutation) + 1).compose(self.primitive, qubits=permutation)
         return StateCircuit(new_qc, coeff=self.coeff, is_measurement=self.is_measurement)
-=======
-        new_qc = QuantumCircuit(max(permutation) + 1).compose(self.primitive, qubits=permutation)
-        return CircuitStateFn(new_qc, coeff=self.coeff, is_measurement=self.is_measurement)
->>>>>>> e5f4b3c8
