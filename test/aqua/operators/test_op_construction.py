# -*- coding: utf-8 -*-

# This code is part of Qiskit.
#
# (C) Copyright IBM 2018, 2020.
#
# This code is licensed under the Apache License, Version 2.0. You may
# obtain a copy of this license in the LICENSE.txt file in the root directory
# of this source tree or at http://www.apache.org/licenses/LICENSE-2.0.
#
# Any modifications or derivative works of this code must retain this
# copyright notice, and modified files need to carry a notice indicating
# that they have been altered from the originals.

""" Test Operator construction, including OpPrimitives and singletons. """


import unittest
from test.aqua import QiskitAquaTestCase
import itertools
import numpy as np
from ddt import ddt, data

from qiskit.circuit import QuantumCircuit, QuantumRegister, Instruction, Parameter
from qiskit.extensions.exceptions import ExtensionError
from qiskit.quantum_info.operators import Operator, Pauli
from qiskit.circuit.library import CZGate, ZGate

from qiskit.aqua.operators import (
<<<<<<< HEAD
    X, Y, Z, I, CX, T, H, PrimitiveOp, SummedOp, ListOp, PauliOp, Minus, CircuitOp, MatrixOp
=======
    X, Y, Z, I, CX, T, H, PrimitiveOp, SummedOp, PauliOp, Minus, CircuitOp, MatrixOp, ListOp
>>>>>>> 2c0e2d29
)


# pylint: disable=invalid-name

@ddt
class TestOpConstruction(QiskitAquaTestCase):
    """Operator Construction tests."""

    def test_pauli_primitives(self):
        """ from to file test """
        newop = X ^ Y ^ Z ^ I
        self.assertEqual(newop.primitive, Pauli(label='XYZI'))

        kpower_op = (Y ^ 5) ^ (I ^ 3)
        self.assertEqual(kpower_op.primitive, Pauli(label='YYYYYIII'))

        kpower_op2 = (Y ^ I) ^ 4
        self.assertEqual(kpower_op2.primitive, Pauli(label='YIYIYIYI'))

        # Check immutability
        self.assertEqual(X.primitive, Pauli(label='X'))
        self.assertEqual(Y.primitive, Pauli(label='Y'))
        self.assertEqual(Z.primitive, Pauli(label='Z'))
        self.assertEqual(I.primitive, Pauli(label='I'))

    def test_composed_eval(self):
        """ Test eval of ComposedOp """
        self.assertAlmostEqual(Minus.eval('1'), -.5 ** .5)

    def test_evals(self):
        """ evals test """
        # pylint: disable=no-member
        # TODO: Think about eval names
        self.assertEqual(Z.eval('0').eval('0'), 1)
        self.assertEqual(Z.eval('1').eval('0'), 0)
        self.assertEqual(Z.eval('0').eval('1'), 0)
        self.assertEqual(Z.eval('1').eval('1'), -1)
        self.assertEqual(X.eval('0').eval('0'), 0)
        self.assertEqual(X.eval('1').eval('0'), 1)
        self.assertEqual(X.eval('0').eval('1'), 1)
        self.assertEqual(X.eval('1').eval('1'), 0)
        self.assertEqual(Y.eval('0').eval('0'), 0)
        self.assertEqual(Y.eval('1').eval('0'), -1j)
        self.assertEqual(Y.eval('0').eval('1'), 1j)
        self.assertEqual(Y.eval('1').eval('1'), 0)

        with self.assertRaises(ValueError):
            Y.eval('11')

        with self.assertRaises(ValueError):
            (X ^ Y).eval('1111')

        with self.assertRaises(ValueError):
            Y.eval((X ^ X).to_matrix_op())

        # Check that Pauli logic eval returns same as matrix logic
        self.assertEqual(PrimitiveOp(Z.to_matrix()).eval('0').eval('0'), 1)
        self.assertEqual(PrimitiveOp(Z.to_matrix()).eval('1').eval('0'), 0)
        self.assertEqual(PrimitiveOp(Z.to_matrix()).eval('0').eval('1'), 0)
        self.assertEqual(PrimitiveOp(Z.to_matrix()).eval('1').eval('1'), -1)
        self.assertEqual(PrimitiveOp(X.to_matrix()).eval('0').eval('0'), 0)
        self.assertEqual(PrimitiveOp(X.to_matrix()).eval('1').eval('0'), 1)
        self.assertEqual(PrimitiveOp(X.to_matrix()).eval('0').eval('1'), 1)
        self.assertEqual(PrimitiveOp(X.to_matrix()).eval('1').eval('1'), 0)
        self.assertEqual(PrimitiveOp(Y.to_matrix()).eval('0').eval('0'), 0)
        self.assertEqual(PrimitiveOp(Y.to_matrix()).eval('1').eval('0'), -1j)
        self.assertEqual(PrimitiveOp(Y.to_matrix()).eval('0').eval('1'), 1j)
        self.assertEqual(PrimitiveOp(Y.to_matrix()).eval('1').eval('1'), 0)

        pauli_op = Z ^ I ^ X ^ Y
        mat_op = PrimitiveOp(pauli_op.to_matrix())
        full_basis = list(map(''.join, itertools.product('01', repeat=pauli_op.num_qubits)))
        for bstr1, bstr2 in itertools.product(full_basis, full_basis):
            # print('{} {} {} {}'.format(bstr1, bstr2, pauli_op.eval(bstr1, bstr2),
            # mat_op.eval(bstr1, bstr2)))
            np.testing.assert_array_almost_equal(pauli_op.eval(bstr1).eval(bstr2),
                                                 mat_op.eval(bstr1).eval(bstr2))

        gnarly_op = SummedOp([(H ^ I ^ Y).compose(X ^ X ^ Z).tensor(Z),
                              PrimitiveOp(Operator.from_label('+r0I')),
                              3 * (X ^ CX ^ T)], coeff=3 + .2j)
        gnarly_mat_op = PrimitiveOp(gnarly_op.to_matrix())
        full_basis = list(map(''.join, itertools.product('01', repeat=gnarly_op.num_qubits)))
        for bstr1, bstr2 in itertools.product(full_basis, full_basis):
            np.testing.assert_array_almost_equal(gnarly_op.eval(bstr1).eval(bstr2),
                                                 gnarly_mat_op.eval(bstr1).eval(bstr2))

    def test_circuit_construction(self):
        """ circuit construction test """
        hadq2 = H ^ I
        cz = hadq2.compose(CX).compose(hadq2)
        qc = QuantumCircuit(2)
        qc.append(cz.primitive, qargs=range(2))

        ref_cz_mat = PrimitiveOp(CZGate()).to_matrix()
        np.testing.assert_array_almost_equal(cz.to_matrix(), ref_cz_mat)

    def test_io_consistency(self):
        """ consistency test """
        new_op = X ^ Y ^ I
        label = 'XYI'
        # label = new_op.primitive.to_label()
        self.assertEqual(str(new_op.primitive), label)
        np.testing.assert_array_almost_equal(new_op.primitive.to_matrix(),
                                             Operator.from_label(label).data)
        self.assertEqual(new_op.primitive, Pauli(label=label))

        x_mat = X.primitive.to_matrix()
        y_mat = Y.primitive.to_matrix()
        i_mat = np.eye(2, 2)
        np.testing.assert_array_almost_equal(new_op.primitive.to_matrix(),
                                             np.kron(np.kron(x_mat, y_mat), i_mat))

        hi = np.kron(H.to_matrix(), I.to_matrix())
        hi2 = Operator.from_label('HI').data
        hi3 = (H ^ I).to_matrix()
        np.testing.assert_array_almost_equal(hi, hi2)
        np.testing.assert_array_almost_equal(hi2, hi3)

        xy = np.kron(X.to_matrix(), Y.to_matrix())
        xy2 = Operator.from_label('XY').data
        xy3 = (X ^ Y).to_matrix()
        np.testing.assert_array_almost_equal(xy, xy2)
        np.testing.assert_array_almost_equal(xy2, xy3)

        # Check if numpy array instantiation is the same as from Operator
        matrix_op = Operator.from_label('+r')
        np.testing.assert_array_almost_equal(PrimitiveOp(matrix_op).to_matrix(),
                                             PrimitiveOp(matrix_op.data).to_matrix())
        # Ditto list of lists
        np.testing.assert_array_almost_equal(PrimitiveOp(matrix_op.data.tolist()).to_matrix(),
                                             PrimitiveOp(matrix_op.data).to_matrix())

        # TODO make sure this works once we resolve endianness mayhem
        # qc = QuantumCircuit(3)
        # qc.x(2)
        # qc.y(1)
        # from qiskit import BasicAer, QuantumCircuit, execute
        # unitary = execute(qc, BasicAer.get_backend('unitary_simulator')).result().get_unitary()
        # np.testing.assert_array_almost_equal(new_op.primitive.to_matrix(), unitary)

    def test_to_matrix(self):
        """to matrix text """
        np.testing.assert_array_equal(X.to_matrix(), Operator.from_label('X').data)
        np.testing.assert_array_equal(Y.to_matrix(), Operator.from_label('Y').data)
        np.testing.assert_array_equal(Z.to_matrix(), Operator.from_label('Z').data)

        op1 = Y + H
        np.testing.assert_array_almost_equal(op1.to_matrix(), Y.to_matrix() + H.to_matrix())

        op2 = op1 * .5
        np.testing.assert_array_almost_equal(op2.to_matrix(), op1.to_matrix() * .5)

        op3 = (4 - .6j) * op2
        np.testing.assert_array_almost_equal(op3.to_matrix(), op2.to_matrix() * (4 - .6j))

        op4 = op3.tensor(X)
        np.testing.assert_array_almost_equal(op4.to_matrix(),
                                             np.kron(op3.to_matrix(), X.to_matrix()))

        op5 = op4.compose(H ^ I)
        np.testing.assert_array_almost_equal(op5.to_matrix(), np.dot(op4.to_matrix(),
                                                                     (H ^ I).to_matrix()))

        op6 = op5 + PrimitiveOp(Operator.from_label('+r').data)
        np.testing.assert_array_almost_equal(
            op6.to_matrix(), op5.to_matrix() + Operator.from_label('+r').data)

    def test_matrix_to_instruction(self):
        """Test MatrixOp.to_instruction yields an Instruction object."""
        matop = (H ^ 3).to_matrix_op()
        with self.subTest('assert to_instruction returns Instruction'):
            self.assertIsInstance(matop.to_instruction(), Instruction)

        matop = ((H ^ 3) + (Z ^ 3)).to_matrix_op()
        with self.subTest('matrix operator is not unitary'):
            with self.assertRaises(ExtensionError):
                matop.to_instruction()

    def test_adjoint(self):
        """ adjoint test """
        gnarly_op = 3 * (H ^ I ^ Y).compose(X ^ X ^ Z).tensor(T ^ Z) + \
            PrimitiveOp(Operator.from_label('+r0IX').data)
        np.testing.assert_array_almost_equal(np.conj(np.transpose(gnarly_op.to_matrix())),
                                             gnarly_op.adjoint().to_matrix())

    def test_primitive_strings(self):
        """ get primitives test """
        self.assertEqual(X.primitive_strings(), {'Pauli'})

        gnarly_op = 3 * (H ^ I ^ Y).compose(X ^ X ^ Z).tensor(T ^ Z) + \
            PrimitiveOp(Operator.from_label('+r0IX').data)
        self.assertEqual(gnarly_op.primitive_strings(), {'QuantumCircuit', 'Matrix'})

    def test_to_pauli_op(self):
        """ Test to_pauli_op method """
        gnarly_op = 3 * (H ^ I ^ Y).compose(X ^ X ^ Z).tensor(T ^ Z) + \
            PrimitiveOp(Operator.from_label('+r0IX').data)
        mat_op = gnarly_op.to_matrix_op()
        pauli_op = gnarly_op.to_pauli_op()
        self.assertIsInstance(pauli_op, SummedOp)
        for p in pauli_op:
            self.assertIsInstance(p, PauliOp)
        np.testing.assert_array_almost_equal(mat_op.to_matrix(), pauli_op.to_matrix())

    def test_circuit_permute(self):
        r""" Test the CircuitOp's .permute method """
        perm = range(7)[::-1]
        c_op = (((CX ^ 3) ^ X) @
                (H ^ 7) @
                (X ^ Y ^ Z ^ I ^ X ^ X ^ X) @
                (Y ^ (CX ^ 3)) @
                (X ^ Y ^ Z ^ I ^ X ^ X ^ X))
        c_op_perm = c_op.permute(perm)
        self.assertNotEqual(c_op, c_op_perm)
        c_op_id = c_op_perm.permute(perm)
        self.assertEqual(c_op, c_op_id)

    def test_summed_op_reduce(self):
        """Test SummedOp"""
        sum_op = (X ^ X * 2) + (Y ^ Y)  # type: SummedOp
        with self.subTest('SummedOp test 1'):
            self.assertEqual(sum_op.coeff, 1)
            self.assertListEqual([str(op.primitive) for op in sum_op], ['XX', 'YY'])
            self.assertListEqual([op.coeff for op in sum_op], [2, 1])

        sum_op = (X ^ X * 2) + (Y ^ Y)
        sum_op += Y ^ Y
        with self.subTest('SummedOp test 2-a'):
            self.assertEqual(sum_op.coeff, 1)
            self.assertListEqual([str(op.primitive) for op in sum_op], ['XX', 'YY', 'YY'])
            self.assertListEqual([op.coeff for op in sum_op], [2, 1, 1])

        sum_op = sum_op.collapse_summands()
        with self.subTest('SummedOp test 2-b'):
            self.assertEqual(sum_op.coeff, 1)
            self.assertListEqual([str(op.primitive) for op in sum_op], ['XX', 'YY'])
            self.assertListEqual([op.coeff for op in sum_op], [2, 2])

        sum_op = (X ^ X * 2) + (Y ^ Y)
        sum_op += (Y ^ Y) + (X ^ X * 2)
        with self.subTest('SummedOp test 3-a'):
            self.assertEqual(sum_op.coeff, 1)
            self.assertListEqual([str(op.primitive) for op in sum_op], ['XX', 'YY', 'YY', 'XX'])
            self.assertListEqual([op.coeff for op in sum_op], [2, 1, 1, 2])

        sum_op = sum_op.reduce()
        with self.subTest('SummedOp test 3-b'):
            self.assertEqual(sum_op.coeff, 1)
            self.assertListEqual([str(op.primitive) for op in sum_op], ['XX', 'YY'])
            self.assertListEqual([op.coeff for op in sum_op], [4, 2])

        sum_op = SummedOp([X ^ X * 2, Y ^ Y], 2)
        with self.subTest('SummedOp test 4-a'):
            self.assertEqual(sum_op.coeff, 2)
            self.assertListEqual([str(op.primitive) for op in sum_op], ['XX', 'YY'])
            self.assertListEqual([op.coeff for op in sum_op], [2, 1])

        sum_op = sum_op.collapse_summands()
        with self.subTest('SummedOp test 4-b'):
            self.assertEqual(sum_op.coeff, 1)
            self.assertListEqual([str(op.primitive) for op in sum_op], ['XX', 'YY'])
            self.assertListEqual([op.coeff for op in sum_op], [4, 2])

        sum_op = SummedOp([X ^ X * 2, Y ^ Y], 2)
        sum_op += Y ^ Y
        with self.subTest('SummedOp test 5-a'):
            self.assertEqual(sum_op.coeff, 1)
            self.assertListEqual([str(op.primitive) for op in sum_op], ['XX', 'YY', 'YY'])
            self.assertListEqual([op.coeff for op in sum_op], [4, 2, 1])

        sum_op = sum_op.collapse_summands()
        with self.subTest('SummedOp test 5-b'):
            self.assertEqual(sum_op.coeff, 1)
            self.assertListEqual([str(op.primitive) for op in sum_op], ['XX', 'YY'])
            self.assertListEqual([op.coeff for op in sum_op], [4, 3])

        sum_op = SummedOp([X ^ X * 2, Y ^ Y], 2)
        sum_op += (X ^ X) * 2 + (Y ^ Y)
        with self.subTest('SummedOp test 6-a'):
            self.assertEqual(sum_op.coeff, 1)
            self.assertListEqual([str(op.primitive) for op in sum_op], ['XX', 'YY', 'XX', 'YY'])
            self.assertListEqual([op.coeff for op in sum_op], [4, 2, 2, 1])

        sum_op = sum_op.collapse_summands()
        with self.subTest('SummedOp test 6-b'):
            self.assertEqual(sum_op.coeff, 1)
            self.assertListEqual([str(op.primitive) for op in sum_op], ['XX', 'YY'])
            self.assertListEqual([op.coeff for op in sum_op], [6, 3])

        sum_op = SummedOp([X ^ X * 2, Y ^ Y], 2)
        sum_op += sum_op
        with self.subTest('SummedOp test 7-a'):
            self.assertEqual(sum_op.coeff, 1)
            self.assertListEqual([str(op.primitive) for op in sum_op], ['XX', 'YY', 'XX', 'YY'])
            self.assertListEqual([op.coeff for op in sum_op], [4, 2, 4, 2])

        sum_op = sum_op.collapse_summands()
        with self.subTest('SummedOp test 7-b'):
            self.assertEqual(sum_op.coeff, 1)
            self.assertListEqual([str(op.primitive) for op in sum_op], ['XX', 'YY'])
            self.assertListEqual([op.coeff for op in sum_op], [8, 4])

        sum_op = SummedOp([X ^ X * 2, Y ^ Y], 2) + SummedOp([X ^ X * 2, Z ^ Z], 3)
        with self.subTest('SummedOp test 8-a'):
            self.assertEqual(sum_op.coeff, 1)
            self.assertListEqual([str(op.primitive) for op in sum_op], ['XX', 'YY', 'XX', 'ZZ'])
            self.assertListEqual([op.coeff for op in sum_op], [4, 2, 6, 3])

        sum_op = sum_op.collapse_summands()
        with self.subTest('SummedOp test 8-b'):
            self.assertEqual(sum_op.coeff, 1)
            self.assertListEqual([str(op.primitive) for op in sum_op], ['XX', 'YY', 'ZZ'])
            self.assertListEqual([op.coeff for op in sum_op], [10, 2, 3])

    def test_summed_op_equals(self):
        """Test corner cases of SummedOp's equals function."""
        with self.subTest('multiplicative factor'):
            self.assertEqual(2 * X, X + X)

        with self.subTest('commutative'):
            self.assertEqual(X + Z, Z + X)

        with self.subTest('circuit and paulis'):
            z = CircuitOp(ZGate())
            self.assertEqual(Z + z, z + Z)

        with self.subTest('matrix op and paulis'):
            z = MatrixOp([[1, 0], [0, -1]])
            self.assertEqual(Z + z, z + Z)

<<<<<<< HEAD
    def test_list_op_reduce(self):
        """Test ListOp"""
        list_op = Y + ListOp([Z, X])  # type: SummedOp
        list_op = list_op.reduce()
        with self.subTest('ListOp test 1'):
            self.assertEqual(list_op, ListOp([Y + Z, Y + X]))
=======
        with self.subTest('matrix multiplicative'):
            z = MatrixOp([[1, 0], [0, -1]])
            self.assertEqual(2 * z, z + z)

        with self.subTest('parameter coefficients'):
            expr = Parameter('theta')
            z = MatrixOp([[1, 0], [0, -1]])
            self.assertEqual(expr * z, expr * z)

        with self.subTest('different coefficient types'):
            expr = Parameter('theta')
            z = MatrixOp([[1, 0], [0, -1]])
            self.assertNotEqual(expr * z, 2 * z)

        with self.subTest('additions aggregation'):
            z = MatrixOp([[1, 0], [0, -1]])
            a = z + z + Z
            b = 2 * z + Z
            c = z + Z + z
            self.assertEqual(a, b)
            self.assertEqual(b, c)
            self.assertEqual(a, c)
>>>>>>> 2c0e2d29

    def test_circuit_compose_register_independent(self):
        """Test that CircuitOp uses combines circuits independent of the register.

        I.e. that is uses ``QuantumCircuit.compose`` over ``combine`` or ``extend``.
        """
        op = Z ^ 2
        qr = QuantumRegister(2, 'my_qr')
        circuit = QuantumCircuit(qr)
        composed = op.compose(CircuitOp(circuit))

        self.assertEqual(composed.num_qubits, 2)

    @data(Z, CircuitOp(ZGate()), MatrixOp([[1, 0], [0, -1]]))
    def test_op_hashing(self, op):
        """Regression test against faulty set comparison.

        Set comparisons rely on a hash table which requires identical objects to have identical
        hashes. Thus, the PrimitiveOp.__hash__ should support this requirement.
        """
        self.assertEqual(set([2 * op]), set([2 * op]))

    @data(Z, CircuitOp(ZGate()), MatrixOp([[1, 0], [0, -1]]))
    def test_op_indent(self, op):
        """Test that indentation correctly adds INDENTATION at the beginning of each line"""
        initial_str = str(op)
        indented_str = op._indent(initial_str)
        starts_with_indent = indented_str.startswith(op.INDENTATION)
        self.assertTrue(starts_with_indent)
        indented_str_content = (
            indented_str[len(op.INDENTATION):]
        ).split("\n{}".format(op.INDENTATION))
        self.assertListEqual(indented_str_content, initial_str.split("\n"))


class TestListOpComboFn(QiskitAquaTestCase):
    """Test combo fn is propagated."""

    def setUp(self):
        super().setUp()
        self.combo_fn = lambda x: [x_i ** 2 for x_i in x]
        self.listop = ListOp([X], combo_fn=self.combo_fn)

    def assertComboFnPreserved(self, processed_op):
        """Assert the quadratic combo_fn is preserved."""
        x = [1, 2, 3]
        self.assertListEqual(processed_op.combo_fn(x), self.combo_fn(x))

    def test_at_conversion(self):
        """Test after conversion the combo_fn is preserved."""
        for method in ['to_matrix_op', 'to_pauli_op', 'to_circuit_op']:
            with self.subTest(method):
                converted = getattr(self.listop, method)()
                self.assertComboFnPreserved(converted)

    def test_after_mul(self):
        """Test after multiplication the combo_fn is preserved."""
        self.assertComboFnPreserved(2 * self.listop)

    def test_at_traverse(self):
        """Test after traversing the combo_fn is preserved."""
        def traverse_fn(op):
            return -op

        traversed = self.listop.traverse(traverse_fn)
        self.assertComboFnPreserved(traversed)

    def test_after_adjoint(self):
        """Test after traversing the combo_fn is preserved."""
        self.assertComboFnPreserved(self.listop.adjoint())

    def test_after_reduce(self):
        """Test after reducing the combo_fn is preserved."""
        self.assertComboFnPreserved(self.listop.reduce())


if __name__ == '__main__':
    unittest.main()<|MERGE_RESOLUTION|>--- conflicted
+++ resolved
@@ -27,11 +27,7 @@
 from qiskit.circuit.library import CZGate, ZGate
 
 from qiskit.aqua.operators import (
-<<<<<<< HEAD
-    X, Y, Z, I, CX, T, H, PrimitiveOp, SummedOp, ListOp, PauliOp, Minus, CircuitOp, MatrixOp
-=======
     X, Y, Z, I, CX, T, H, PrimitiveOp, SummedOp, PauliOp, Minus, CircuitOp, MatrixOp, ListOp
->>>>>>> 2c0e2d29
 )
 
 
@@ -364,14 +360,6 @@
             z = MatrixOp([[1, 0], [0, -1]])
             self.assertEqual(Z + z, z + Z)
 
-<<<<<<< HEAD
-    def test_list_op_reduce(self):
-        """Test ListOp"""
-        list_op = Y + ListOp([Z, X])  # type: SummedOp
-        list_op = list_op.reduce()
-        with self.subTest('ListOp test 1'):
-            self.assertEqual(list_op, ListOp([Y + Z, Y + X]))
-=======
         with self.subTest('matrix multiplicative'):
             z = MatrixOp([[1, 0], [0, -1]])
             self.assertEqual(2 * z, z + z)
@@ -394,8 +382,14 @@
             self.assertEqual(a, b)
             self.assertEqual(b, c)
             self.assertEqual(a, c)
->>>>>>> 2c0e2d29
-
+
+    def test_list_op_reduce(self):
+        """Test ListOp"""
+        list_op = Y + ListOp([Z, X])  # type: SummedOp
+        list_op = list_op.reduce()
+        with self.subTest('ListOp test 1'):
+            self.assertEqual(list_op, ListOp([Y + Z, Y + X]))
+            
     def test_circuit_compose_register_independent(self):
         """Test that CircuitOp uses combines circuits independent of the register.
 
