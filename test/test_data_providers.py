# -*- coding: utf-8 -*-

# Copyright 2018 IBM.
#
# Licensed under the Apache License, Version 2.0 (the "License");
# you may not use this file except in compliance with the License.
# You may obtain a copy of the License at
#
#     http://www.apache.org/licenses/LICENSE-2.0
#
# Unless required by applicable law or agreed to in writing, software
# distributed under the License is distributed on an "AS IS" BASIS,
# WITHOUT WARRANTIES OR CONDITIONS OF ANY KIND, either express or implied.
# See the License for the specific language governing permissions and
# limitations under the License.
# =============================================================================

import datetime

import numpy as np

from qiskit.aqua.translators.data_providers import *
<<<<<<< HEAD
from qiskit.aqua.translators.data_providers import QiskitFinanceError
import datetime
import warnings
=======
from test.common import QiskitAquaTestCase
>>>>>>> 81f2a61e


class TestDataProviders(QiskitAquaTestCase):
    """Tests data providers for the Portfolio Optimization and Diversification."""

    def setUp(self):
        super().setUp()
        warnings.filterwarnings(action="ignore", message="unclosed", category=ResourceWarning)
    
    def tearDown(self):
        super().tearDown()
        warnings.filterwarnings(action="ignore", message="unclosed", category=ResourceWarning)

    def test_random(self):
        from qiskit.aqua.translators.data_providers.randomdataprovider import StockMarket
        rnd = RandomDataProvider(seed = 1)
        rnd.run()
        similarity = np.array([[1.00000000e+00, 6.2284804e-04],
                                   [6.2284804e-04, 1.00000000e+00]])                                   
        covariance = np.array([[1.75870991, -0.32842528], 
                                   [ -0.32842528, 2.31429182]])
        np.testing.assert_array_almost_equal(rnd.get_covariance_matrix(), covariance, decimal = 3)
        np.testing.assert_array_almost_equal(rnd.get_similarity_matrix(), similarity, decimal = 3) 

    def test_wikipedia(self):
        from qiskit.aqua.translators.data_providers.wikipediadataprovider import StockMarket
<<<<<<< HEAD
        wiki = WikipediaDataProvider(token = "",
                         tickers = ["GOOG", "AAPL"],
                         stockmarket = StockMarket.NASDAQ,
                         start = datetime.datetime(2016,1,1),
                         end = datetime.datetime(2016,1,30))
        # can throw QiskitFinanceError
        try:
            wiki.run()
            similarity = np.array([[1.00000000e+00, 8.44268222e-05],
                                   [8.44268222e-05, 1.00000000e+00]])
            covariance = np.array([[269.60118129, 25.42252332], 
                                   [ 25.42252332, 7.86304499]])
            np.testing.assert_array_almost_equal(wiki.get_covariance_matrix(), covariance, decimal = 3)
            import fastdtw # This is to trigger an exception skipping the rest of the test, in case the module is not available
            np.testing.assert_array_almost_equal(wiki.get_similarity_matrix(), similarity, decimal = 3) 
        except ImportError:
            print("One part of a test of WikipediaDataProvider skipped due the lack of fastdtw/quandl.")
=======
        wiki = WikipediaDataProvider(
            token="",
            tickers=["GOOG", "AAPL"],
            stockmarket=StockMarket.NASDAQ.value,
            start=datetime.datetime(2016, 1, 1),
            end=datetime.datetime(2016, 1, 30)
        )
        # can throw QiskitFinanceError
        try:
            wiki.run()
            similarity = np.array([
                [1.00000000e+00, 8.44268222e-05],
                [8.44268222e-05, 1.00000000e+00]
            ])
            covariance = np.array([
                [269.60118129, 25.42252332],
                [ 25.42252332, 7.86304499]
            ])
            np.testing.assert_array_almost_equal(wiki.get_covariance(), covariance, decimal=3)
            np.testing.assert_array_almost_equal(wiki.get_similarity_matrix(), similarity, decimal=3)
>>>>>>> 81f2a61e
        except QiskitFinanceError:
            self.skipTest("Test of WikipediaDataProvider skipped due to the per-day usage limits.")
            # The trouble for automating testing is that after 50 tries from one IP address within a day
            # Quandl complains about the free usage tier limits:
            # quandl.errors.quandl_error.LimitExceededError: (Status 429) (Quandl Error QELx01) 
            # You have exceeded the anonymous user limit of 50 calls per day. To make more calls 
            # today, please register for a free Quandl account and then include your API key with your requests.
            # This gets "dressed" as QiskitFinanceError.
            # This also introduces a couple of seconds of a delay.
        
    def test_nasdaq(self):
        from qiskit.aqua.translators.data_providers.dataondemandprovider import StockMarket
<<<<<<< HEAD
        nasdaq = DataOnDemandProvider(token = "REPLACE-ME",
                         tickers = ["GOOG", "AAPL"],
                         stockmarket = StockMarket.NASDAQ,
                         start = datetime.datetime(2016,1,1),
                         end = datetime.datetime(2016,1,2))
=======
        nasdaq = DataOnDemandProvider(
            token="REPLACE-ME",
            tickers=["GOOG", "AAPL"],
            stockmarket=StockMarket.NASDAQ.value,
            start=datetime.datetime(2016, 1, 1),
            end=datetime.datetime(2016, 1, 2)
        )
>>>>>>> 81f2a61e
        try:
            nasdaq.run()
            self.fail("Test of DataOnDemandProvider should have failed due to the lack of a token.")
        except QiskitFinanceError:
            self.skipTest("Test of DataOnDemandProvider skipped due to the lack of a token.")
        # will throw QiskitFinanceError, because there is no valid token; otherwise, we could continue as:
        """
        similarity = np.array([[1.00000000e+00, 8.44268222e-05],
         [8.44268222e-05, 1.00000000e+00]])
        covariance = np.array([[269.60118129, 25.42252332], 
         [ 25.42252332, 7.86304499]])
        self.get_similarity_matrix()
<<<<<<< HEAD
        self.get_covariance_matrix()
        numpy.testing.assert_array_almost_equal(self.rho, similarity, decimal = 3) 
        numpy.testing.assert_array_almost_equal(self.cov, covariance, decimal = 3)
=======
        self.get_covariance()
        numpy.testing.assert_array_almost_equal(self.rho, similarity, decimal=3) 
        numpy.testing.assert_array_almost_equal(self.cov, covariance, decimal=3)
>>>>>>> 81f2a61e
        """
        
    def test_exchangedata(self):
        from qiskit.aqua.translators.data_providers.exchangedataprovider import StockMarket
<<<<<<< HEAD
        lse = ExchangeDataProvider(token = "REPLACE-ME",
                         tickers = ["AIBGl", "AVSTl"],
                         stockmarket = StockMarket.LONDON,
                         start = datetime.datetime(2019,1,1),
                         end = datetime.datetime(2019,1,30))
=======
        lse = ExchangeDataProvider(
            token="REPLACE-ME",
            tickers=["AIBGl", "AVSTl"],
            stockmarket=StockMarket.LONDON.value,
            start=datetime.datetime(2019, 1, 1),
            end=datetime.datetime(2019, 1, 30)
        )
>>>>>>> 81f2a61e
        try:
            lse.run()
            self.fail("Test of DataOnDemandProvider should have failed due to the lack of a token.")
        except QiskitFinanceError:
            self.skipTest("Test of DataOnDemandProvider skipped due to the lack of a token.")<|MERGE_RESOLUTION|>--- conflicted
+++ resolved
@@ -16,17 +16,13 @@
 # =============================================================================
 
 import datetime
-
 import numpy as np
+import datetime
+import warnings
 
 from qiskit.aqua.translators.data_providers import *
-<<<<<<< HEAD
 from qiskit.aqua.translators.data_providers import QiskitFinanceError
-import datetime
-import warnings
-=======
 from test.common import QiskitAquaTestCase
->>>>>>> 81f2a61e
 
 
 class TestDataProviders(QiskitAquaTestCase):
@@ -53,29 +49,10 @@
 
     def test_wikipedia(self):
         from qiskit.aqua.translators.data_providers.wikipediadataprovider import StockMarket
-<<<<<<< HEAD
-        wiki = WikipediaDataProvider(token = "",
-                         tickers = ["GOOG", "AAPL"],
-                         stockmarket = StockMarket.NASDAQ,
-                         start = datetime.datetime(2016,1,1),
-                         end = datetime.datetime(2016,1,30))
-        # can throw QiskitFinanceError
-        try:
-            wiki.run()
-            similarity = np.array([[1.00000000e+00, 8.44268222e-05],
-                                   [8.44268222e-05, 1.00000000e+00]])
-            covariance = np.array([[269.60118129, 25.42252332], 
-                                   [ 25.42252332, 7.86304499]])
-            np.testing.assert_array_almost_equal(wiki.get_covariance_matrix(), covariance, decimal = 3)
-            import fastdtw # This is to trigger an exception skipping the rest of the test, in case the module is not available
-            np.testing.assert_array_almost_equal(wiki.get_similarity_matrix(), similarity, decimal = 3) 
-        except ImportError:
-            print("One part of a test of WikipediaDataProvider skipped due the lack of fastdtw/quandl.")
-=======
         wiki = WikipediaDataProvider(
             token="",
             tickers=["GOOG", "AAPL"],
-            stockmarket=StockMarket.NASDAQ.value,
+            stockmarket=StockMarket.NASDAQ,
             start=datetime.datetime(2016, 1, 1),
             end=datetime.datetime(2016, 1, 30)
         )
@@ -90,9 +67,8 @@
                 [269.60118129, 25.42252332],
                 [ 25.42252332, 7.86304499]
             ])
-            np.testing.assert_array_almost_equal(wiki.get_covariance(), covariance, decimal=3)
+            np.testing.assert_array_almost_equal(wiki.get_covariance_matrix(), covariance, decimal=3)
             np.testing.assert_array_almost_equal(wiki.get_similarity_matrix(), similarity, decimal=3)
->>>>>>> 81f2a61e
         except QiskitFinanceError:
             self.skipTest("Test of WikipediaDataProvider skipped due to the per-day usage limits.")
             # The trouble for automating testing is that after 50 tries from one IP address within a day
@@ -105,61 +81,29 @@
         
     def test_nasdaq(self):
         from qiskit.aqua.translators.data_providers.dataondemandprovider import StockMarket
-<<<<<<< HEAD
-        nasdaq = DataOnDemandProvider(token = "REPLACE-ME",
-                         tickers = ["GOOG", "AAPL"],
-                         stockmarket = StockMarket.NASDAQ,
-                         start = datetime.datetime(2016,1,1),
-                         end = datetime.datetime(2016,1,2))
-=======
         nasdaq = DataOnDemandProvider(
             token="REPLACE-ME",
             tickers=["GOOG", "AAPL"],
-            stockmarket=StockMarket.NASDAQ.value,
+            stockmarket=StockMarket.NASDAQ,
             start=datetime.datetime(2016, 1, 1),
             end=datetime.datetime(2016, 1, 2)
         )
->>>>>>> 81f2a61e
         try:
             nasdaq.run()
             self.fail("Test of DataOnDemandProvider should have failed due to the lack of a token.")
         except QiskitFinanceError:
             self.skipTest("Test of DataOnDemandProvider skipped due to the lack of a token.")
         # will throw QiskitFinanceError, because there is no valid token; otherwise, we could continue as:
-        """
-        similarity = np.array([[1.00000000e+00, 8.44268222e-05],
-         [8.44268222e-05, 1.00000000e+00]])
-        covariance = np.array([[269.60118129, 25.42252332], 
-         [ 25.42252332, 7.86304499]])
-        self.get_similarity_matrix()
-<<<<<<< HEAD
-        self.get_covariance_matrix()
-        numpy.testing.assert_array_almost_equal(self.rho, similarity, decimal = 3) 
-        numpy.testing.assert_array_almost_equal(self.cov, covariance, decimal = 3)
-=======
-        self.get_covariance()
-        numpy.testing.assert_array_almost_equal(self.rho, similarity, decimal=3) 
-        numpy.testing.assert_array_almost_equal(self.cov, covariance, decimal=3)
->>>>>>> 81f2a61e
-        """
         
     def test_exchangedata(self):
         from qiskit.aqua.translators.data_providers.exchangedataprovider import StockMarket
-<<<<<<< HEAD
-        lse = ExchangeDataProvider(token = "REPLACE-ME",
-                         tickers = ["AIBGl", "AVSTl"],
-                         stockmarket = StockMarket.LONDON,
-                         start = datetime.datetime(2019,1,1),
-                         end = datetime.datetime(2019,1,30))
-=======
         lse = ExchangeDataProvider(
             token="REPLACE-ME",
             tickers=["AIBGl", "AVSTl"],
-            stockmarket=StockMarket.LONDON.value,
+            stockmarket=StockMarket.LONDON,
             start=datetime.datetime(2019, 1, 1),
             end=datetime.datetime(2019, 1, 30)
         )
->>>>>>> 81f2a61e
         try:
             lse.run()
             self.fail("Test of DataOnDemandProvider should have failed due to the lack of a token.")
